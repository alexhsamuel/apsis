"""
Persistent state stored in a sqlite file.
"""

import contextlib
import logging
import ora
from   pathlib import Path
import sqlalchemy as sa
import ujson

from   .actions.base import Action
from   .cond.base import Condition
from   .jobs import jso_to_job, job_to_jso
from   .lib import itr
from   .lib.timing import Timer
from   .runs import Instance, Run
from   .states import State
from   .program import Program, Output, OutputMetadata

log = logging.getLogger(__name__)

# FIXME: For next schema migration:
# - remove runs.rerun column
# - remove runs.message column
# - remove runs.expected column
# - move runs.meta into its own table
# - rename run_history to run_log

#-------------------------------------------------------------------------------

# We store times as float seconds from the epoch.

def dump_time(time):
    return time - ora.UNIX_EPOCH


def load_time(time):
    return ora.UNIX_EPOCH + time


@contextlib.contextmanager
def disposing(engine):
    """
    Context manager for `Engine.dispose()`.
    """
    try:
        yield engine
    finally:
        engine.dispose()


METADATA = sa.MetaData()

#-------------------------------------------------------------------------------

TBL_CLOCK = sa.Table(
    "clock", METADATA,
    sa.Column("time", sa.Float(), nullable=False),
)


class ClockDB:
    """
    Stores the most recent application time.
    """

    # We use a DB-API connection and SQL statements because it's faster than
    # the SQLAlchemy ORM.

    def __init__(self, engine):
        self.__connection = engine.connect().connection

        (length, ), = self.__connection.execute("SELECT COUNT(*) FROM clock")
        if length == 0:
            time = ora.now() - ora.UNIX_EPOCH
            self.__connection.execute("INSERT INTO clock VALUES (?)", (time, ))
            self.__connection.commit()
        else:
            assert length == 1


    def get_time(self):
        (time, ), = self.__connection.execute("SELECT time FROM clock")
        return time + ora.UNIX_EPOCH


    def set_time(self, time):
        time -= ora.UNIX_EPOCH
        self.__connection.execute("UPDATE clock SET time = ?", (time, ))
        self.__connection.commit()



#-------------------------------------------------------------------------------

def _get_max_run_id_number(engine):
    """
    Returns the number of the largest run ID in any table that refers to runs,
    or 0 if there are no rows.
    """
    rows = tuple(engine.execute(
        """
        SELECT MAX(run_id)
          FROM (
                SELECT MAX(CAST(SUBSTRING(run_id, 2) AS INTEGER)) AS run_id
                  FROM runs
                 UNION
                SELECT MAX(CAST(SUBSTRING(run_id, 2) AS INTEGER)) AS run_id
                  FROM run_history
                 UNION
                SELECT MAX(CAST(SUBSTRING(run_id, 2) AS INTEGER)) AS run_id
                  FROM output
               )
        """
    ))
    if len(rows) == 0:
        log.warning
        return 0
    else:
        (run_id_number, ), = rows
        return run_id_number


class RunIDDB:
    """
    Stores the next available run ID.

    A run ID is of the form `r#`, where the integer # increments sequentially.
    """

    TABLE = sa.Table(
        "next_run_id", METADATA,
        sa.Column("number", sa.Integer(), nullable=False),
    )

    INTERVAL = 64

    @staticmethod
    def initialize(engine):
        with engine.connect() as conn:
            conn.connection.execute("INSERT INTO next_run_id VALUES (1)")
            conn.connection.commit()


    def __init__(self, engine):
        self.__engine = engine
        self.TABLE.create(engine, checkfirst=True)

        with self.__engine.connect() as conn:
            rows = tuple(conn.execute(sa.text("SELECT number FROM next_run_id")))
        if len(rows) == 0:
            log.warning("no next_run_id; migrating")
            # For backward compatibility, determine the largest run ID used.
            # FIXME: Remove this after migration.
            self.__db_next = _get_max_run_id_number(engine) + 1
            # Store it.
            with self.__engine.connect() as conn:
                conn.connection.execute(
                    "INSERT INTO next_run_id VALUES (?)",
                    (self.__db_next, )
                )
                conn.connection.commit()
            log.info(f"next run ID: r{self.__db_next}")

        else:
            (self.__db_next, ), = rows
            log.info(f"next run ID: r{self.__db_next}")

        # Start generating run IDs from the next available.
        self.__next = self.__db_next


    def get_next_run_id(self):
        run_id = f"r{self.__next}"
        self.__next += 1
        if self.__db_next < self.__next:
            # Increment by more than one, to decrease database writes.  If we
            # restart now, we'll skip over some run IDs, but that's OK; we're
            # not going to run out of them.
            self.__db_next += self.INTERVAL
            with self.__engine.connect() as conn:
                res = conn.connection.execute(
                    "UPDATE next_run_id SET number = ?", (self.__db_next, ))
                assert res.rowcount == 1
                conn.connection.commit()

        return run_id



#-------------------------------------------------------------------------------

TBL_JOBS = sa.Table(
    "jobs", METADATA,
    sa.Column("job_id"        , sa.String()       , nullable=False),
    sa.Column("job"           , sa.String()       , nullable=False),
)

class JobDB:

    def __init__(self, engine):
        self.__engine = engine


    def insert(self, job):
        # FIXME: Check that the job ID doesn't exist already
        with self.__engine.begin() as conn:
            conn.execute(TBL_JOBS.insert().values(
                job_id  =job.job_id,
                job     =ujson.dumps(job_to_jso(job)),
            ))


    def get(self, job_id):
        with self.__engine.begin() as conn:
            query = sa.select([TBL_JOBS]).where(TBL_JOBS.c.job_id == job_id)
            rows = list(conn.execute(query))
            assert len(rows) <= 1

            if len(rows) == 0:
                raise LookupError(job_id)
            else:
                (_, job), = rows
                return jso_to_job(ujson.loads(job), job_id)


    def query(self, *, ad_hoc=None):
        query = sa.select([TBL_JOBS])
        with self.__engine.begin() as conn:
            for job_id, job in conn.execute(query):
                # FIXME: Filter ad hoc jobs in the query.
                try:
                    job = jso_to_job(ujson.loads(job), job_id)
                except Exception as exc:
                    logging.error(f"failed to load job from DB: {exc}")
                    continue
                if ad_hoc is None or job.ad_hoc == ad_hoc:
                    yield job



#-------------------------------------------------------------------------------

TBL_RUNS = sa.Table(
    "runs", METADATA,
    sa.Column("rowid"       , sa.Integer()      , primary_key=True),
    sa.Column("run_id"      , sa.String()       , nullable=False),
    sa.Column("timestamp"   , sa.Float()        , nullable=False),
    sa.Column("job_id"      , sa.String()       , nullable=False),
    sa.Column("args"        , sa.String()       , nullable=False),
    sa.Column("state"       , sa.String()       , nullable=False),
    sa.Column("program"     , sa.String()       , nullable=True),
    sa.Column("times"       , sa.String()       , nullable=False),
    sa.Column("meta"        , sa.String()       , nullable=False),
    sa.Column("message"     , sa.String()       , nullable=True),
    sa.Column("run_state"   , sa.String()       , nullable=True),
    sa.Column("rerun"       , sa.String()       , nullable=True),  # FIXME: Unused.
    sa.Column("expected"    , sa.Boolean()      , nullable=True),
    sa.Column("conds"       , sa.String()       , nullable=True),
    sa.Column("actions"     , sa.String()       , nullable=True),
)

TBL_RUNS_SELECT = sa.select([
    TBL_RUNS.columns[n]
    for n in (
        "rowid",
        "run_id",
        "timestamp",
        "job_id",
        "args",
        "state",
        "program",
        "conds",
        "actions",
        "times",
        "meta",
        "run_state",
    )
])


class RunDB:

    # For runs in the database (either inserted into or loaded from), we stash
    # the sqlite rowid in the Run._rowid attribute.

    def __init__(self, engine):
        self.__engine = engine
        self.__connection = engine.raw_connection()
        # FIXME: Do we need to clean this up?


    @staticmethod
    def __query_runs(conn, expr):
        query = TBL_RUNS_SELECT.where(expr)
        cursor = conn.execute(query)
        for (
                rowid, run_id, timestamp, job_id, args, state, program, conds,
                actions, times, meta, run_state,
        ) in cursor:
            program = (
                None if program is None
                else Program.from_jso(ujson.loads(program))
            )
            conds = (
                None if conds is None
                else [ Condition.from_jso(c) for c in ujson.loads(conds) ]
            )
            actions = (
                None if actions is None
                else [ Action.from_jso(a) for a in ujson.loads(actions) ]
            )

            times           = ujson.loads(times)
            times           = { n: ora.Time(t) for n, t in times.items() }

            args            = ujson.loads(args)
            inst            = Instance(job_id, args)
            run             = Run(inst)

            run.run_id      = run_id
            run.timestamp   = load_time(timestamp)
            run.state       = State[state]
            run.program     = program
            run.conds       = conds
            run.actions     = actions
            run.times       = times
            run.meta        = ujson.loads(meta)
            run.run_state   = ujson.loads(run_state)
            run._rowid      = rowid
            yield run


    def upsert(self, run):
        assert run.run_id.startswith("r")
        assert not run.expected
        rowid = int(run.run_id[1 :])

        program = (
            None if run.program is None
            else ujson.dumps(run.program.to_jso())
        )
        conds = (
            None if run.conds is None
            else ujson.dumps([ c.to_jso() for c in run.conds ])
        )
        actions = (
            None if run.actions is None
            else ujson.dumps([ a.to_jso() for a in run.actions ])
        )

        times = { n: str(t) for n, t in run.times.items() }

        # We use SQL instead of SQLAlchemy for performance.
        con = self.__connection.connection
        values = (
            run.run_id,
            dump_time(run.timestamp),
            run.inst.job_id,
            ujson.dumps(run.inst.args),
            run.state.name,
            program,
            conds,
            actions,
            ujson.dumps(times),
            ujson.dumps(run.meta),
            ujson.dumps(run.run_state),
            rowid,
        )

        # Get the rowid; if it's missing, this run isn't in the table.
        try:
            run._rowid

        except AttributeError:
            # This run isn't in the database yet.
            con.execute("""
                INSERT INTO runs (
                    run_id,
                    timestamp,
                    job_id,
                    args,
                    state,
                    program,
                    conds,
                    actions,
                    times,
                    meta,
                    run_state,
                    expected,
                    rowid
                )
<<<<<<< HEAD
                VALUES (?, ?, ?, ?, ?, ?, ?, ?, ?, ?, ?, ?)
=======
                VALUES (?, ?, ?, ?, ?, ?, ?, ?, ?, ?, 0, ?)
>>>>>>> 8feb3250
            """, values)
            con.commit()
            run._rowid = values[-1]

        else:
            assert run._rowid == rowid
            # Update the existing row.
            changes = con.total_changes
            con.execute("""
                UPDATE runs SET
                    run_id      = ?,
                    timestamp   = ?,
                    job_id      = ?,
                    args        = ?,
                    state       = ?,
                    program     = ?,
                    conds       = ?,
                    actions     = ?,
                    times       = ?,
                    meta        = ?,
                    run_state   = ?
                WHERE rowid = ?
            """, values)
            # We should have updated one row.
            assert con.total_changes == changes + 1
            con.commit()


    def get(self, run_id):
        with self.__engine.begin() as conn:
            run, = self.__query_runs(conn, TBL_RUNS.c.run_id == run_id)
        return run


    def query(self, *, job_id=None, since=None, min_timestamp=None):
        """
        :param min_timestamp:
          If not none, limits to runs with timestamp not less than this.
        """
        where = []
        if job_id is not None:
            where.append(TBL_RUNS.c.job_id == job_id)
        if since is not None:
            where.append(TBL_RUNS.c.rowid >= int(since))
        if min_timestamp is not None:
            where.append(TBL_RUNS.c.timestamp >= dump_time(min_timestamp))

        runs = list(self.__query_runs(self.__engine, sa.and_(*where)))

        log.debug(
            f"query job_id={job_id} since={since} min_timestamp={min_timestamp}"
            f" → {len(runs)} runs"
        )
        return runs



#-------------------------------------------------------------------------------

class RunLogDB:

    TABLE = sa.Table(
        "run_history", METADATA,
        sa.Column("run_id"      , sa.String()   , nullable=False),
        sa.Column("timestamp"   , sa.Float      , nullable=False),
        sa.Column("message"     , sa.String()   , nullable=False),
        sa.Index("idx_run_id", "run_id"),
    )

    def __init__(self, engine):
        self.__engine = engine
        self.__cache = {}


    def cache(self, run_id: str, timestamp: ora.Time, message: str):
        values = {
            "run_id"    : run_id,
            "timestamp" : timestamp,
            "message"   : str(message),
        }
        self.__cache.setdefault(run_id, []).append(values)


    def insert(self, run_id: str, timestamp: ora.Time, message: str):
        values = {
            "run_id"    : run_id,
            "timestamp" : dump_time(timestamp),
            "message"   : str(message),
        }
        with self.__engine.begin() as conn:
            conn.execute(self.TABLE.insert().values(**values))


    def flush(self, run_id):
        """
        Flushes cached run log to the database.
        """
        cache = self.__cache.pop(run_id, ())
        if len(cache) > 0:
            for item in cache:
                item["timestamp"] = dump_time(item["timestamp"])
            with self.__engine.begin() as conn:
                conn.execute(self.TABLE.insert().values(cache))


    def query(self, *, run_id: str):
        where = self.TABLE.c.run_id == run_id

        # Respond with cached values.
        yield from self.__cache.get(run_id, ())

        # Now query the database.
        with self.__engine.begin() as conn:
            rows = list(conn.execute(sa.select([self.TABLE]).where(where)))

        for run_id, timestamp, message in rows:
            yield {
                "run_id"    : run_id,
                "timestamp" : load_time(timestamp),
                "message"   : message,
            }



#-------------------------------------------------------------------------------

class OutputDB:
    """
    We store even large outputs in the SQLite database, which should generally
    be efficient.  See https://www.sqlite.org/intern-v-extern-blob.html.
    """

    TABLE = sa.Table(
        "output", METADATA,
        sa.Column("run_id"      , sa.String()   , nullable=False),
        sa.Column("output_id"   , sa.String()   , nullable=False),
        sa.Column("name"        , sa.String()   , nullable=False),
        sa.Column("content_type", sa.String()   , nullable=False),
        sa.Column("length"      , sa.Integer()  , nullable=False),
        sa.Column("compression" , sa.String()   , nullable=True),
        sa.Column("data"        , sa.BINARY()   , nullable=False),
        sa.PrimaryKeyConstraint("run_id", "output_id")
    )

    def __init__(self, engine):
        self.__engine = engine
        self.__connection = engine.connect().connection


    def upsert(self, run_id: str, output_id: str, output: Output):
        self.__connection.connection.execute(
            """
            INSERT INTO output (
                run_id,
                output_id,
                name,
                content_type,
                length,
                compression,
                data
            )
            VALUES (?, ?, ?, ?, ?, ?, ?)
            ON CONFLICT(run_id, output_id)
            DO UPDATE SET
                name            = excluded.name,
                content_type    = excluded.content_type,
                length          = excluded.length,
                compression     = excluded.compression,
                data            = excluded.data
            """,
            (
                run_id,
                output_id,
                output.metadata.name,
                output.metadata.content_type,
                output.metadata.length,
                output.compression,
                output.data,
            )
        )
        self.__connection.connection.commit()


    def get_metadata(self, run_id):
        """
        Returns all output metadata for run `run_id`.

        :return:
          A mapping from output ID to `OutputMetadata` instances.  If no output
          is stored for `run_id`, returns an empty dict.
        """
        cols    = self.TABLE.c
        columns = [cols.output_id, cols.name, cols.content_type, cols.length]
        query   = sa.select(*columns).where(cols.run_id == run_id)
        with self.__engine.connect() as conn:
            return {
                r[0]: OutputMetadata(name=r[1], length=r[3], content_type=r[2])
                for r in conn.execute(query)
            }


    def get_output(self, run_id, output_id) -> Output:
        """
        Returns an output.

        :raise LookupError:
          No output for `run_id, output_id`.
        """
        cols = self.TABLE.c
        query = (
            sa.select(
                cols.name,
                cols.length,
                cols.content_type,
                cols.data,
                cols.compression,
            )
            .where((cols.run_id == run_id) & ((cols.output_id == output_id)))
        )
        with self.__engine.connect() as conn:
            rows = list(conn.execute(query))
        if len(rows) == 0:
            raise LookupError(f"no output {output_id} for {run_id}")
        else:
            r, = rows
            return Output(
                OutputMetadata(r[0], r[1], content_type=r[2]),
                data=r[3],
                compression=r[4],
            )



#-------------------------------------------------------------------------------

# Tables other than "runs" that need to be archived.
RUN_TABLES = (RunLogDB.TABLE, OutputDB.TABLE)
ARCHIVE_TABLES = (*RUN_TABLES, TBL_RUNS)

class SqliteDB:
    """
    A SQLite3 file containing persistent state.
    """

    def __init__(self, engine):
        """
        :param path:
          Path to SQLite file.  If `None`, use a memory DB (for testing).
        """
        self.__engine       = engine
        self.clock_db       = ClockDB(engine)
        self.next_run_id_db = RunIDDB(engine)
        self.job_db         = JobDB(engine)
        self.run_db         = RunDB(engine)
        self.run_log_db     = RunLogDB(engine)
        self.output_db      = OutputDB(engine)


    @classmethod
    def __get_engine(cls, path):
        url = "sqlite://" if path is None else f"sqlite:///{path}"
        # Use a static pool-- exactly one persistent connection-- since we are a
        # single-threaded async application, and sqlite doesn't support
        # concurrent access.
        return sa.create_engine(url, poolclass=sa.pool.StaticPool)


    def close(self):
        self.__engine.dispose()
        del self.__engine


    @classmethod
    def create(cls, path, *, clock=None):
        """
        Creates a new database.

        :param path:
          The database path, which must not already exist.
        """
        if path is not None:
            path = Path(path).absolute()
            if path.exists():
                raise FileExistsError(path)

        log.info(f"creating database: {path}")
        engine  = cls.__get_engine(path)
        log.info("creating tables")
        METADATA.create_all(engine)
        log.info("initializing next run ID")
        RunIDDB.initialize(engine)
        if clock is not None:
            ClockDB(engine).set_time(clock)


    @classmethod
    def open(cls, path):
        if path is not None:
            path = Path(path).absolute()
            if not path.exists():
                raise FileNotFoundError(path)

        engine  = cls.__get_engine(path)
        # FIXME: Check that tables exist.
        return cls(engine)


    def check(self):
        """
        Checks `db` for consistency.
        """
        ok = True

        def error(msg):
            nonlocal ok
            logging.error(msg)
            ok = False

        engine = self.__engine

        # Check run tables for valid run ID (referential integrity).
        for tbl in RUN_TABLES:
            sel = (
                sa.select([tbl.c.run_id])
                .distinct(tbl.c.run_id)
                .select_from(tbl.outerjoin(
                    TBL_RUNS,
                    tbl.c.run_id == TBL_RUNS.c.run_id
                )).where(TBL_RUNS.c.run_id is None)
            )
            log.debug(f"query:\n{sel}")
            res = engine.execute(sel)
            run_ids = [ r for (r, ) in res ]
            if len(run_ids) > 0:
                error(f"unknown run IDs in {tbl}: {itr.join_truncated(8, run_ids)}")


    def get_archive_run_ids(self, *, before, count):
        """
        Determines run IDs eligible for archive.

        :param before:
          Time before which to archive runs.
        :param count:
          Maximum count of runs to archive.
        :return:
          A sequence of run IDs.
        """
        # Only finished runs are eligible for archiving.
        FINISHED_STATES = [ s.name for s in State if s.finished ]

        with (
                Timer() as timer,
                self.__engine.begin() as tx,
        ):
            run_ids = [
                r for r, in tx.execute(
                    sa.select([TBL_RUNS.c.run_id])
                    .where(TBL_RUNS.c.timestamp < dump_time(before))
                    .where(TBL_RUNS.c.state.in_(FINISHED_STATES))
                    .order_by(TBL_RUNS.c.timestamp)
                    .limit(count)
                )
            ]

        log.info(
            f"obtained {len(run_ids)} runs to archive in {timer.elapsed:.3f} s")
        return run_ids


    def archive(self, path, run_ids):
        """
        Archives data for `run_ids` to sqlite archive file `path`.

        :param path:
          Path to archive file.  If the path doesn't exist, creates the archive.
          If the archive exists, appends after first checking that no data
          already is present for any of `run_ids`.
        :param run_ids:
          Sequence of run IDs to archive.
        """
        # Open the archive file, creating if necessary.
        archive_engine = self.__get_engine(path)
        # Create tables if necessary.
        METADATA.create_all(archive_engine, tables=ARCHIVE_TABLES)

        row_counts = {}

        with (
                disposing(archive_engine),
                Timer() as timer,
                self.__engine.begin() as src_tx,
                archive_engine.begin() as archive_tx
        ):
            log.info(f"archiving {len(run_ids)} runs")

            if len(run_ids) > 0:
                # Process all row-related tables.

                # First, make sure there are no records already in the archive
                # that match the run IDs.
                for table in ARCHIVE_TABLES:
                    res = archive_tx.execute(
                        sa.select([table.c.run_id]).distinct()
                        .select_from(table)
                        .where(table.c.run_id.in_(run_ids))
                    )
                    dup_run_ids = sorted( r for r, in res )
                    if len(dup_run_ids) > 0:
                        raise RuntimeError(
                            f"run IDs already in archive {table}: "
                            + " ".join(dup_run_ids)
                        )

                for table in ARCHIVE_TABLES:
                    # Extract the rows to archive.
                    sel = sa.select(table).where(table.c.run_id.in_(run_ids))
                    res = src_tx.execute(sel)
                    rows = tuple(res.mappings())

                    # Write the rows to the archive.
                    if len(rows) > 0:
                        res = archive_tx.execute(sa.insert(table), rows)
                        assert res.rowcount == len(rows)

                    # Confirm the number of rows.
                    (count, ), = archive_tx.execute(
                        sa.select(sa.func.count())
                        .select_from(table)
                        .where(table.c.run_id.in_(run_ids))
                    )
                    assert count == len(rows), \
                        f"archive {table} contains {count} rows"

                    # Remove the rows from the source table.
                    res = src_tx.execute(
                        sa.delete(table)
                        .where(table.c.run_id.in_(run_ids))
                    )
                    assert res.rowcount == len(rows)

                    # Keep count of how many rows we archived from each table.
                    row_counts[table.name] = len(rows)

                # Clean up any jobs that no longer have associated runs.
                src_tx.execute(
                    """
                    DELETE FROM jobs
                    WHERE job_id IN (
                        SELECT jobs.job_id
                        FROM jobs
                        LEFT OUTER JOIN runs
                        ON runs.job_id = jobs.job_id
                        WHERE runs.run_id IS NULL
                    )
                    """
                )

        log.info(f"archived in {timer.elapsed:.3f} s")
        return row_counts


    def vacuum(self):
        log.info("vacuuming database")
        with Timer() as timer:
            self.__engine.execute("VACUUM")
        log.info(f"vacuumed in {timer.elapsed:.3f} s")


<|MERGE_RESOLUTION|>--- conflicted
+++ resolved
@@ -391,11 +391,7 @@
                     expected,
                     rowid
                 )
-<<<<<<< HEAD
-                VALUES (?, ?, ?, ?, ?, ?, ?, ?, ?, ?, ?, ?)
-=======
                 VALUES (?, ?, ?, ?, ?, ?, ?, ?, ?, ?, 0, ?)
->>>>>>> 8feb3250
             """, values)
             con.commit()
             run._rowid = values[-1]
