--- conflicted
+++ resolved
@@ -113,25 +113,6 @@
         self.scheduled = ScheduledRuns(
             db.clock_db, self.scheduler.get_scheduler_time, self._wait)
 
-<<<<<<< HEAD
-=======
-        # FIXME: Temporary hack until #366.  The run db doesn't serialize
-        # conditions, so try to rebind conditions from the job (which might be
-        # gone, or might have changed).
-        for run in self.run_store.query()[1]:
-            if run.conds is None:
-                try:
-                    job = self.jobs.get_job(run.inst.job_id)
-                except LookupError:
-                    # This job is gone.
-                    continue
-                try:
-                    run.conds = [ c.bind(run, self.jobs) for c in job.conds ]
-                except Exception as exc:
-                    log.warning(f"can't bind {run}: invalid condition: {exc}")
-                    continue
-
->>>>>>> 8feb3250
         # Stats from the async check loop.
         self.__check_async_stats = {}
 
@@ -394,15 +375,7 @@
             # the UIs render.  In the future, change to "traceback".
             self._update_output_data(run, {"output": output}, persist=True)
 
-<<<<<<< HEAD
-        self._transition(run, State.error, times={"error": now()})
-=======
-        self._transition(
-            run, State.error, force=True,
-            times={"error": now()},
-            message=message,
-        )
->>>>>>> 8feb3250
+        self._transition(run, State.error, force=True, times={"error": now()})
 
 
     # FIXME: persist is a hack.
