--- conflicted
+++ resolved
@@ -92,35 +92,27 @@
         else:
             min_timestamp = now() - lookback
         self.run_store = RunStore(db, min_timestamp=min_timestamp)
-<<<<<<< HEAD
         # Previously we didn't serialize conds or actions.  Bind them if
         # missing on loaded runs.
-=======
-
-        self.scheduled = ScheduledRuns(db.clock_db, self._wait)
-        self.outputs = OutputStore(db.output_db)
-
-        # Continue scheduling from the last time we handled scheduled jobs.
-        # FIXME: Rename: schedule horizon?
-        stop_time = db.clock_db.get_time()
-        self.scheduler = Scheduler(cfg, self.jobs, self.schedule, stop_time)
-
-        # False while starting, set to true once up and running.
-        self.running_flag = asyncio.Event()
-
-        # FIXME: Temporary hack until #366.
-        # The run db doesn't serialize conditions, so call __prepare_runs on
-        # every queried run, to regenerate conditions from the job.
-        bad_run_ids = []
->>>>>>> 79ef26ee
         for run in self.run_store.query()[1]:
             try:
                 self.__bind(run)
             except Exception:
                 log.error(f"failed to bind run from job: {run}")
 
+        self.scheduled = ScheduledRuns(db.clock_db, self._wait)
+        self.outputs = OutputStore(db.output_db)
+
+        # Continue scheduling from the last time we handled scheduled jobs.
+        # FIXME: Rename: schedule horizon?
+        stop_time = db.clock_db.get_time()
+        self.scheduler = Scheduler(cfg, self.jobs, self.schedule, stop_time)
+
         # Stats from the async check loop.
         self.__check_async_stats = {}
+
+        # False while starting, set to true once up and running.
+        self.running_flag = asyncio.Event()
 
 
     async def restore(self):
