<template lang="pug">
div
  .flex-margin
    h3(style="padding-left: 12px; flex: 1;")
      a.undersel(v-on:click="onShowJobs") Jobs
      a.undersel.sel(v-on:click="") Runs
      span(v-if="path" style="font-size: 16px; padding: 0 8px;")  
        PathNav(:path="path" v-on:path="setPath($event)")

    //- Combo box for selecting the "since" start date of runs to show.
    SinceSelect(
      style="flex: 0 0 150px;"
      :value="since"
      v-on:input="setSince($event)"
    )

    //- Combo box for selecting the run states filter.
    StatesSelect(
      style="flex: 0 0 150px;"
      :value="states"
      v-on:input="setStates($event)"
    )

    //- Input box for the search string.
    SearchInput.search-input.uk-margin-bottom(
      v-model="query"
      style="flex: 0 0 300px;"
    )

  //- The table of runs.
  RunsList.uk-margin-bottom(
    :p="+this.$route.query.p - 1 || 0"
    :query="query"
    :path="path"
    v-on:p="setPage($event)"
    v-on:path="setPath($event)"
)

</template>

<script>
import PathNav from '@/components/PathNav'
import RunsList from '@/components/RunsList'
// import RunsList from '@/components/VirtualRunsList'
import * as runsFilter from '@/runsFilter.js'
import SearchInput from '@/components/SearchInput'
import SinceSelect from '@/components/SinceSelect'
import StatesSelect from '@/components/StatesSelect'

export default {
  name: 'RunsView',
  components: {
    PathNav,
    RunsList,
    SearchInput,
    SinceSelect,
    StatesSelect,
  },

  data() {
    return {
      query: this.$route.query.q || '',
    }
  },

  computed: {
    path() {
      return this.$route.query.path
    },

    since() {
      // Extract since from the query.
      return runsFilter.SinceTerm.get(this.query)
    },

    states() {
      // Extract states from the query.
      return runsFilter.StateTerm.get(this.query)
    },
  },

  watch: {
    query(query) {
      // If the query changed, add it to the URL.
      this.setQueryParam('q', query || undefined)
    },

    '$route'(to, from) {
      // Set the query from the URL query.
      this.query = to.query.q || ''
    },
  },

  methods: {
    // FIXME: Elsewhere.
    /**
     * Sets a query param in the route.
     * @param param - the query param name
     * @param val - the value to set, or undefined to remove
     */
    setQueryParam(param, val) {
      if (this.$route.query[param] !== val) {
        // Set only this param, keeping the reqest of the query.
        const query = Object.assign({}, this.$route.query, { [param]: val })
        this.$router.push({ query })
      }
    },

    setPage(p) {
      // If the page has changed, add it to the URL.
      this.setQueryParam('p', p === 0 ? undefined : p + 1)
    },

    setSince(since) {
      this.query = runsFilter.SinceTerm.set(this.query, since)
    },

    setStates(states) {
      this.query = runsFilter.StateTerm.set(this.query, states)
    },

    setPath(path) {
      this.setQueryParam('path', path)
    },
<<<<<<< HEAD
=======

    onShowJobs() {
      this.$router.push({
        name: 'jobs-list',
        params: {
          path: this.path || undefined,
        },
      })
    },
>>>>>>> 80ad6c8a
  },
}
</script>

<style lang="scss">
// FIXME: Elsewhere
.flex-margin {
  display: flex;
  > * {
    margin-right: 16px;
  }
  > :last-child {
    margin-right: 0;
  }
}
</style>

<style lang="scss" scoped>
.search-input {
  width: 50%;
}
</style><|MERGE_RESOLUTION|>--- conflicted
+++ resolved
@@ -122,8 +122,6 @@
     setPath(path) {
       this.setQueryParam('path', path)
     },
-<<<<<<< HEAD
-=======
 
     onShowJobs() {
       this.$router.push({
@@ -133,7 +131,6 @@
         },
       })
     },
->>>>>>> 80ad6c8a
   },
 }
 </script>
