--- conflicted
+++ resolved
@@ -209,28 +209,12 @@
 .joblist {
   th {
     text-align: left;
-<<<<<<< HEAD
-    border-bottom: 1.5px solid #666;
-  }
-  tr {
-    &.job {
-    }
-    &.dir {
-      //border-top: 1.5px solid #666;
-    }
-  }
+  }
+
   .job > td {
     vertical-align: top;
     height: 60px;
   }
-=======
-  }
-
-  .job > td {
-    vertical-align: top;
-    height: 60px;
-  }
->>>>>>> 80ad6c8a
 
   .job-title {
     .name {
