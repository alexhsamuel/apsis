--- conflicted
+++ resolved
@@ -16,15 +16,12 @@
   - shutdown
   - reload jobs
   - restart
-<<<<<<< HEAD
 - load live runs in the background for the whole app
 - time range in runs search: design it better
 - a good set of demo jobs
 - in collapsed run group, show schedule time of original job
-=======
 - change --host, --port to --bind
 - job YAML template
->>>>>>> 01896058
 - favicon
 - better rerun model
 - indicate a run/job as ad hoc
