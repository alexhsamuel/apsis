# Current

- handle more runs
<<<<<<< HEAD
  - serve runs incrementally over ws
  - only load old runs in a given window
  - retire old runs from memory
  - query for older runs
  - in job view, include time limitation

- apsis-agent should occasionally poll its childen explicitly
  (to avoid a state where it waits forever)

- check out: FastAPI, uvicorn, Starlette
=======
  - only load runs in a given window
  - retire old runs from memory
  - query for older runs
  - in job view, include time limitation
>>>>>>> 54105ec7

- don't send metadata in ws run JSON
  - separate endpoint?
  - or include only in single run GET endpoint?

- apsis-agent should occasionally poll its childen explicitly
  (to avoid a state where it waits forever)

- check out: FastAPI, uvicorn, Starlett
- in agent, SIGCHLD may show up before pid is registered

- click on args in run list to add an arg query term
- not (!) in run query
- clean up command line UI
  - implement `apsis runs --times`
  - nicer run list
  - nice job display
- convert `run.times` to log, with schema (timestamp, message, state)
  - retire run/transition message
  - retire times in run?  or hide from UI
- `apsisctl` script 
  - check job *dir*
- configuration
  - provide a way to add functions to jinja2 eval namespace
- refactor runs websocket into event stream
  - contains:
    - run updates
    - output updates
    - job refresh
    - other things?
  - watch runs live in CLUI
  - connection indicator in web UI
- watch jobs for changes
- when a job has changed, cancel and reschedule all future runs?
- gzip output
  - in agent
- release
  - update web UI
  - conda recipe
  - intro docs in README
  - job docs
- sudo support in programs
- normalize environment for another user, locally and by ssh
- use token to authenticate with agent
- SSL for Apsis
- control page
  - reload jobs
  - clear live logs when reconnecting
  - auto-scroll live logs to bottom
  - reconnect live log when disconnected
  - show toast when live log disconnected
- kill button for running run
- factor out Vue API client code into module
  - error handling
- integrate [ansi-to-html](https://www.npmjs.com/package/ansi-to-html) for run output
- time range in runs search: design it better
- a good set of demo jobs
- in collapsed run group, show schedule time of original job
- change --host, --port to --bind
- job YAML template
- favicon
- better rerun model
- indicate a run/job as ad hoc
- in runs list, break out args into columns if showing only one job, or if runs have mostly the same params
- prevent the same instance from running more than once... HOW?
- use flex layout for run list selection controls
- performance test with lots of jobs and runs
- store schedule horizon per (job, schedule) ???
  - limit number of runs scheduled per job
- add a --since flag, to control how far back to reschedule when creating
- live elapsed time in runs list
- live output for running jobs in run view
- web UI for showing run, job as JSON
- support multiple outputs per run in API/UI
  - add option to split stdout/stderr
- sanity checker
  - check for unscheduled runs
  - check for late scheduled runs
  - check for orphaned running runs
  - check for runs that ran late
- define the extension mechanism (program, schedule, etc.)
- in RunList, if sorted by time, draw a line at now
- web UI for ad hoc runs
- document API
- tooltip for timestamps with local, UTC, (run-local?), and elapsed times
- factor args out of schedule classes
- web UI reconnects web socket automatically
- indicate in web UI when a job started late
- move schedule time out of times; rename times → timestamps
- have agent attempt to recover orphaned processes

- Change agent so that client-initiated commands are always via SSL.  Implement
  webhook for return notications, like process completion.  See [[ssl.md]].


# Old

- Make RunsSocket replace runs, not stack them.
- Replace RunsSocket with a single ws pubsub protocol.

- API for submitting ad-hoc jobs.
- Hot reload jobs via API.

- When jobs changed, reschedule the docket job.
- When is the job fixed for an inst/run?  At start time?
  - Store job_id instead of job, until that time.

- Round all schedule times to some sane precision?
- Compute elapsed time in UI.

- Figure out how to handle errors in fetch(), or use something better.
- Webpack setup for web GUI.
- Incremental search on job view.
- Show when websocket disconnects.
- Handle exceptions in API.
- Handle API errors in UI.
- Validate jobs after loading.
- Validation of schedule, results.
- Show API JSON in UI.

- Clean up old files in repo.

- New session / pgroup / ?? for ProcessProgram.
- Add env, cwd, and other stuff to ProcessProgram.
- SSH wrapper.


cron
- format time with tz
- control precision in time, daytime formats
- parse weekdays (see repo.py)
- load named calendars from files


# agent

- randomize proc_id
- break up `execute()` so that start, wait/update are separated
- async requests in agent client
- serve HTTPS
- access control with secret
- agent kills children and removes directory when shut down
- command/API for starting (if necessary) and connecting to agent
- document it
<|MERGE_RESOLUTION|>--- conflicted
+++ resolved
@@ -1,23 +1,10 @@
 # Current
 
 - handle more runs
-<<<<<<< HEAD
-  - serve runs incrementally over ws
-  - only load old runs in a given window
-  - retire old runs from memory
-  - query for older runs
-  - in job view, include time limitation
-
-- apsis-agent should occasionally poll its childen explicitly
-  (to avoid a state where it waits forever)
-
-- check out: FastAPI, uvicorn, Starlette
-=======
   - only load runs in a given window
   - retire old runs from memory
   - query for older runs
   - in job view, include time limitation
->>>>>>> 54105ec7
 
 - don't send metadata in ws run JSON
   - separate endpoint?
